%%%-------------------------------------------------------------------
%%% File    : tracker_delegate.erl
%%% Author  : Jesper Louis Andersen <jesper.louis.andersen@gmail.com>
%%% License : See COPYING
%%% Description : Handles communication with the tracker
%%%
%%% Created : 17 Jul 2007 by Jesper Louis Andersen <jesper.louis.andersen@gmail.com>
%%%-------------------------------------------------------------------
-module(etorrent_tracker_communication).

-behaviour(gen_server).
-include("log.hrl").
-include("types.hrl").

-ifdef(TEST).
-include_lib("eqc/include/eqc.hrl").
-include_lib("eunit/include/eunit.hrl").
-endif.

%% API
-export([start_link/5, completed/1]).
-ignore_xref([{'start_link', 5}]).

%% gen_server callbacks
-export([init/1, handle_call/3, handle_cast/2, handle_info/2,
         terminate/2, code_change/3]).

%% Dummy exports
-export([swap_urls/1]).

-record(state, {queued_message = none,
                %% The hard timer is the time we *must* wait on the tracker.
                %% soft timer may be overridden if we want to change state.
                soft_timer = none,
                hard_timer = none,
                url = none,
                info_hash = none,
                peer_id = none,
                trackerid = none,
                control_pid = none,
                torrent_id = none}).

-type tier() :: [string()].

-define(DEFAULT_REQUEST_TIMEOUT, 180).
-define(DEFAULT_CONNECTION_TIMEOUT_INTERVAL, 1800).
-define(DEFAULT_CONNECTION_TIMEOUT_MIN_INTERVAL, 60).
-define(DEFAULT_TRACKER_OVERLOAD_INTERVAL, 300).

%%====================================================================
%% API
%%====================================================================
%%--------------------------------------------------------------------
%% Function: start_link() -> {ok,Pid} | ignore | {error,Error}
%% Description: Starts the server
%%--------------------------------------------------------------------
-spec start_link(pid(), [tier()], binary(), integer(), integer()) ->
    ignore | {ok, pid()} | {error, any()}.
start_link(ControlPid, UrlTiers, InfoHash, PeerId, TorrentId) ->
    gen_server:start_link(?MODULE,
                          [ControlPid,
                            UrlTiers, InfoHash, PeerId, TorrentId],
                          []).

-spec completed(pid()) ->
		        ok.
completed(Pid) ->
    gen_server:cast(Pid, completed).

%%====================================================================
%% gen_server callbacks
%%====================================================================

%%--------------------------------------------------------------------
%% Function: init(Args) -> {ok, State} |
%%                         {ok, State, Timeout} |
%%                         ignore               |
%%                         {stop, Reason}
%% Description: Initiates the server
%%--------------------------------------------------------------------
init([ControlPid, UrlTiers, InfoHash, PeerId, TorrentId]) ->
    process_flag(trap_exit, true),
    HardRef = erlang:send_after(0, self(), hard_timeout),
    SoftRef = erlang:send_after(timer:seconds(?DEFAULT_CONNECTION_TIMEOUT_INTERVAL),
			       self(),
			       soft_timeout),
    {ok, #state{control_pid = ControlPid,
                torrent_id = TorrentId,
                url = shuffle_tiers(UrlTiers),
                info_hash = InfoHash,
                peer_id = PeerId,

                soft_timer = SoftRef,
                hard_timer = HardRef,

                queued_message = started}}.

%%--------------------------------------------------------------------
%% Function: %% handle_call(Request, From, State) -> {reply, Reply, State} |
%%                                      {reply, Reply, State, Timeout} |
%%                                      {noreply, State} |
%%                                      {noreply, State, Timeout} |
%%                                      {stop, Reason, Reply, State} |
%%                                      {stop, Reason, State}
%% Description: Handling call messages
%%--------------------------------------------------------------------
handle_call(_Request, _From, State) ->
    Reply = ok,
    {reply, Reply, State}.

%%--------------------------------------------------------------------
%% Function: handle_cast(Msg, State) -> {noreply, State} |
%%                                      {noreply, State, Timeout} |
%%                                      {stop, Reason, State}
%% Description: Handling cast messages
%%---------------------------------------------------------------------
handle_cast(completed, S) ->
    NS = contact_tracker(completed, S),
    {noreply, NS};
handle_cast(Msg, #state { hard_timer = none } = S) ->
    NS = contact_tracker(Msg, S),
    {noreply, NS};
handle_cast(Msg, S) ->
    ?ERR([unknown_msg, Msg]),
    {noreply, S}.

%%--------------------------------------------------------------------
%% Function: handle_info(Info, State) -> {noreply, State} |
%%                                       {noreply, State, Timeout} |
%%                                       {stop, Reason, State}
%% Description: Handling all non call/cast messages
%%--------------------------------------------------------------------
handle_info(hard_timeout,
    #state { queued_message = none } = S) ->
    %% There is nothing to do with the hard_timer, just ignore this
    {noreply, S#state { hard_timer = none }};
handle_info(hard_timeout, S) ->
    NS = contact_tracker(S#state.queued_message, S),
    {noreply, NS#state { queued_message = none}};
handle_info(soft_timeout, S) ->
    %% Soft timeout
    NS = contact_tracker(S),
    {noreply, NS};
handle_info(_Info, State) ->
    {noreply, State}.

%%--------------------------------------------------------------------
%% Function: terminate(Reason, State) -> void()
%% Description: This function is called by a gen_server when it is about to
%% terminate. It should be the opposite of Module:init/1 and do any necessary
%% cleaning up. When it returns, the gen_server terminates with Reason.
%% The return value is ignored.
%%--------------------------------------------------------------------
%% XXX: Cancel timers for completeness.
terminate(_Reason, S) ->
    _NS = contact_tracker(stopped, S),
    ok.

%%--------------------------------------------------------------------
%% Func: code_change(OldVsn, State, Extra) -> {ok, NewState}
%% Description: Convert process state when code is changed
%%--------------------------------------------------------------------
code_change(_OldVsn, State, _Extra) ->
    {ok, State}.

%%--------------------------------------------------------------------
%%% Internal functions
%%--------------------------------------------------------------------

-spec contact_tracker(#state{}) ->
			     #state{}.
contact_tracker(S) ->
    contact_tracker(none, S).

-spec contact_tracker(tracker_event() | none, #state{}) ->
			     #state{}.
contact_tracker(Event, #state { url = Tiers } = S) ->
    case contact_tracker(Tiers, Event, S) of
	{none, NS} ->
	    NS;
	{ok, NS, NewTiers} ->
	    NS #state { url = NewTiers }
    end.

-spec contact_tracker([tier()], tracker_event() | none, #state{}) ->
			     {none, #state{}} | {ok, #state{}, [tier()]}.
contact_tracker([], _Event, #state { torrent_id = Id} = S) ->
    ?INFO([no_trackers_could_be_contacted, Id]),
    {none, handle_timeout(S)};
contact_tracker([Tier | NextTier], Event, S) ->
    case contact_tracker_tier(Tier, Event, S) of
	{ok, NS, MoveToFrontUrl, Rest} ->
	    NewTier = [MoveToFrontUrl | Rest],
	    {ok, NS, [NewTier | NextTier]};
	none ->
	    case contact_tracker(NextTier, Event, S) of
		{ok, NS, TierUrls} ->
		    {ok, NS, [Tier | TierUrls]};
		{none, NS} ->
		    {none, NS}
	    end
    end.

-spec contact_tracker_tier([string()], tracker_event() | none, #state{}) ->
				  none | {ok, #state{}, string(), [string()]}.
contact_tracker_tier([], _Event, _S) ->
    none;
contact_tracker_tier([Url | Next], Event, S) ->
    RequestUrl = build_tracker_url(Url, Event, S),
    case http_gzip:request(RequestUrl) of
        {ok, {{_, 200, _}, _, Body}} ->
	    {ok,
	     handle_tracker_response(etorrent_bcoding:decode(Body), S),
	     Url, Next};
        {error, Type} ->
	    case Type of
		etimedout -> ignore;
		econnrefused -> ignore;
		session_remotly_closed -> ignore;
		Err ->
		    error_logger:error_report([contact_tracker_error, Err]),
		    ignore
	    end,
	    case contact_tracker_tier(Next, Event, S) of
		{ok, NS, MoveToFrontUrl, Rest} ->
		    {ok, NS, MoveToFrontUrl, [Url | Rest]};
		none -> none
	    end
    end.

-spec handle_tracker_response(bcode(), #state{}) -> #state{}.
handle_tracker_response(BC, S) ->
    handle_tracker_response(BC,
                            fetch_error_message(BC),
                            fetch_warning_message(BC),
                            S).

handle_tracker_response(BC, {string, E}, _WM, S) ->
    etorrent_t_control:tracker_error_report(S#state.control_pid, E),
    handle_timeout(BC, S);
handle_tracker_response(BC, none, {string, W}, S) ->
    etorrent_t_control:tracker_warning_report(S#state.control_pid, W),
    handle_tracker_response(BC, none, none, S);
handle_tracker_response(BC, none, none, S) ->
    %% Add new peers
    etorrent_peer_mgr:add_peers(S#state.torrent_id,
                                response_ips(BC)),
    %% Update the state of the torrent
    ok = etorrent_torrent:statechange(S#state.torrent_id,
                                      [{tracker_report,
                                       decode_integer("complete", BC),
                                       decode_integer("incomplete", BC)}]),
    %% Timeout
    TrackerId = tracker_id(BC),
    handle_timeout(BC, S#state { trackerid = TrackerId }).

-spec handle_timeout(#state{}) -> #state{}.
handle_timeout(S) ->
    Interval = timer:seconds(?DEFAULT_CONNECTION_TIMEOUT_INTERVAL),
    MinInterval = timer:seconds(?DEFAULT_CONNECTION_TIMEOUT_MIN_INTERVAL),
    handle_timeout(Interval, MinInterval, S).

-spec handle_timeout(bcode(), #state{}) ->
			    #state{}.
handle_timeout(BC, S) ->
    Interval = response_interval(BC),
    MinInterval = response_mininterval(BC),
    handle_timeout(Interval, MinInterval, S).

handle_timeout(Interval, MinInterval, S) ->
    NS = cancel_timers(S),
    NNS = case MinInterval of
              none ->
                  NS;
              I when is_integer(I) ->
                  TRef = erlang:send_after(timer:seconds(I), self(), hard_timeout),
                  NS#state { hard_timer = TRef }
          end,
    TRef2 = erlang:send_after(timer:seconds(Interval), self(), soft_timeout),
    NNS#state { soft_timer = TRef2 }.

cancel_timers(S) ->
    NS = case S#state.hard_timer of
             none -> S;
             TRef ->
                 erlang:cancel_timer(TRef),
                 S#state { hard_timer = none }
         end,
    case NS#state.soft_timer of
        none ->
            NS;
        TRef2 ->
            erlang:cancel_timer(TRef2),
            NS#state { soft_timer = none }
    end.


construct_headers([], HeaderLines) ->
    lists:concat(lists:reverse(HeaderLines));
construct_headers([{Key, Value}], HeaderLines) ->
    Data = lists:concat([Key, "=", Value]),
    construct_headers([], [Data | HeaderLines]);
construct_headers([{Key, Value} | Rest], HeaderLines) ->
    Data = lists:concat([Key, "=", Value, "&"]),
    construct_headers(Rest, [Data | HeaderLines]).

build_tracker_url(Url, Event,
		  #state { torrent_id = Id,
			   info_hash = InfoHash,
			   peer_id = PeerId }) ->
    {torrent_info, Uploaded, Downloaded, Left} =
                etorrent_torrent:find(Id),
    {ok, Port} = application:get_env(etorrent, port),
    Request = [{"info_hash",
                etorrent_utils:build_encoded_form_rfc1738(InfoHash)},
               {"peer_id",
                etorrent_utils:build_encoded_form_rfc1738(PeerId)},
               {"uploaded", Uploaded},
               {"downloaded", Downloaded},
               {"left", Left},
               {"port", Port},
               {"compact", 1}],
    EReq = case Event of
               none -> Request;
               started -> [{"event", "started"} | Request];
               stopped -> [{"event", "stopped"} | Request];
               completed -> [{"event", "completed"} | Request]
           end,
    lists:concat([Url, "?", construct_headers(EReq, [])]).

%%% Tracker response lookup functions
response_interval(BC) ->
    {integer, R} = etorrent_bcoding:search_dict_default({string, "interval"},
                                                  BC,
                                                  {integer,
                                                   ?DEFAULT_REQUEST_TIMEOUT}),
    R.

response_mininterval(BC) ->
    X = etorrent_bcoding:search_dict_default({string, "min interval"},
                                             BC,
                                             none),
    case X of
        {integer, R} -> R;
        none -> none
    end.

%%--------------------------------------------------------------------
%% Function: decode_ips(IpData) -> [{IP, Port}]
%% Description: Decode the IP response from the tracker
%%--------------------------------------------------------------------
decode_ips(D) ->
    decode_ips(D, []).

decode_ips([], Accum) ->
    Accum;
decode_ips([IPDict | Rest], Accum) ->
    {string, IP} = etorrent_bcoding:search_dict({string, "ip"}, IPDict),
    {integer, Port} = etorrent_bcoding:search_dict({string, "port"},
                                                   IPDict),
    decode_ips(Rest, [{IP, Port} | Accum]);
decode_ips(<<>>, Accum) ->
    Accum;
decode_ips(<<B1:8, B2:8, B3:8, B4:8, Port:16/big, Rest/binary>>, Accum) ->
    decode_ips(Rest, [{{B1, B2, B3, B4}, Port} | Accum]);
decode_ips(_Odd, Accum) ->
    Accum. % This case is to handle wrong tracker returns. Ignore spurious bytes.


response_ips(BC) ->
    case etorrent_bcoding:search_dict_default({string, "peers"}, BC, none) of
        {list, Ips} ->
            decode_ips(Ips);
        {string, Ips} ->
            decode_ips(list_to_binary(Ips));
        none ->
            []
    end.

tracker_id(BC) ->
    etorrent_bcoding:search_dict_default({string, "trackerid"},
                                BC,
                                tracker_id_not_given).

decode_integer(Target, BC) ->
    case etorrent_bcoding:search_dict_default({string, Target}, BC, none) of
        {integer, N} ->
            N;
        none ->
            0
    end.

fetch_error_message(BC) ->
    etorrent_bcoding:search_dict_default({string, "failure reason"}, BC, none).

fetch_warning_message(BC) ->
    etorrent_bcoding:search_dict_default({string, "warning message"}, BC, none).

-spec shuffle_tiers([tier()]) -> [tier()].
shuffle_tiers(Tiers) ->
    [etorrent_utils:shuffle(T) || T <- Tiers].

splice(L) ->
    {[length(T) || T <- L], lists:concat(L)}.

unsplice([], []) -> [];
unsplice([K | KR], List) ->
    {F, R} = lists:split(K, List),
    [F | unsplice(KR, R)].

<<<<<<< HEAD
-spec swap_urls([tier()]) -> [tier()].
=======
>>>>>>> 1aeafb90
swap_urls(Tiers) ->
    {Breaks, CL} = splice(Tiers),
    NCL = swap(CL),
    unsplice(Breaks, NCL).

<<<<<<< HEAD
-spec swap([string()]) -> [string()].
=======
>>>>>>> 1aeafb90
swap([]) -> [];
swap([Url | R]) ->
    {H, T} = swap_in_tier(Url, R, []),
    [H | swap(T)].

swap_in_tier(Url, [], Acc) -> {Url, lists:reverse(Acc)};
swap_in_tier(Url, [H | T], Acc) ->
    case should_swap_for(Url, H) of
	true ->
	    {H, lists:reverse(Acc) ++ [Url | T]};
	false ->
	    swap_in_tier(Url, T, [H | Acc])
    end.

<<<<<<< HEAD
-spec should_swap_for(string(), string()) -> boolean().
=======
>>>>>>> 1aeafb90
should_swap_for(Url1, Url2) ->
    {S1, _UserInfo, Host1, _Port, _Path, _Query} = etorrent_http_uri:parse(Url1),
    {_S2, _, Host2, _, _, _} = etorrent_http_uri:parse(Url2),
    Host1 == Host2 andalso S1 == http.

-ifdef(EUNIT).

tier() ->
    [["http://one.com", "http://two.com", "udp://one.com"],
     ["udp://four.com", "udp://two.com", "http://three.com"]].

splice_test() ->
    {L, Concat} = splice(tier()),
    ?assertEqual({[3,3], lists:concat(tier())}, {L, Concat}).

swap_test() ->
    Swapped = swap(lists:concat(tier())),
    ?assertEqual(["udp://one.com", "udp://two.com", "http://one.com",
		  "udp://four.com", "http://two.com", "http://three.com"],
		 Swapped).

swap_urls_test() ->
    Swapped = swap_urls(tier()),
    ?assertEqual([["udp://one.com", "udp://two.com", "http://one.com"],
		  ["udp://four.com", "http://two.com", "http://three.com"]],
		 Swapped).

should_swap_test() ->
    ?assertEqual(true, should_swap_for("http://foo.com", "udp://foo.com")),
    ?assertEqual(false, should_swap_for("http://foo.com", "udp://bar.com")),
    ?assertEqual(true, should_swap_for("http://foo.com", "udp://foo.com/something/more")).

-ifdef(EQC).

scheme() -> oneof([http, udp]).

host() -> oneof(["one.com", "two.com", "three.com", "four.com", "five.com"]).

url() ->
    ?LET({Scheme, Host}, {scheme(), host()},
	 atom_to_list(Scheme) ++ "://" ++ Host).

g_tier() -> list(url()).
g_tiers() -> list(g_tier()).

prop_splice_unsplice_inv() ->
    ?FORALL(In, g_tiers(),
	    begin
		{K, Spliced} = splice(In),
		In =:= unsplice(K, Spliced)
	    end).

eqc_test() ->
    ?assert(eqc:quickcheck(prop_splice_unsplice_inv())).

-endif.
-endif.<|MERGE_RESOLUTION|>--- conflicted
+++ resolved
@@ -396,7 +396,6 @@
 fetch_warning_message(BC) ->
     etorrent_bcoding:search_dict_default({string, "warning message"}, BC, none).
 
--spec shuffle_tiers([tier()]) -> [tier()].
 shuffle_tiers(Tiers) ->
     [etorrent_utils:shuffle(T) || T <- Tiers].
 
@@ -408,19 +407,11 @@
     {F, R} = lists:split(K, List),
     [F | unsplice(KR, R)].
 
-<<<<<<< HEAD
--spec swap_urls([tier()]) -> [tier()].
-=======
->>>>>>> 1aeafb90
 swap_urls(Tiers) ->
     {Breaks, CL} = splice(Tiers),
     NCL = swap(CL),
     unsplice(Breaks, NCL).
 
-<<<<<<< HEAD
--spec swap([string()]) -> [string()].
-=======
->>>>>>> 1aeafb90
 swap([]) -> [];
 swap([Url | R]) ->
     {H, T} = swap_in_tier(Url, R, []),
@@ -435,10 +426,6 @@
 	    swap_in_tier(Url, T, [H | Acc])
     end.
 
-<<<<<<< HEAD
--spec should_swap_for(string(), string()) -> boolean().
-=======
->>>>>>> 1aeafb90
 should_swap_for(Url1, Url2) ->
     {S1, _UserInfo, Host1, _Port, _Path, _Query} = etorrent_http_uri:parse(Url1),
     {_S2, _, Host2, _, _, _} = etorrent_http_uri:parse(Url2),
