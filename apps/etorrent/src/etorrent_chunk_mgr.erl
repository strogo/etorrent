--- conflicted
+++ resolved
@@ -209,12 +209,8 @@
 	    gb_sets:add(Pid, Set)
     end.
 
-<<<<<<< HEAD
+%% @private
 handle_cast({store_chunk, Id, Pid, {Index, Offset, Data}, FSPid}, S) ->
-=======
-%% @private
-handle_cast({store_chunk, Id, Pid, {Index, Data, Ops}, {Offset, Len}, FSPid}, S) ->
->>>>>>> f78ebf2a
     ok = etorrent_io:write_chunk(Id, Index, Offset, Data),
     %% Add the newly fetched data to the fetched list
     Present = update_fetched(Id, Index, {Offset, byte_size(Data)}),
