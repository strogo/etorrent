## Etorrent Makefile
## Try to keep it so simple it can be run with BSD-make as well as
## GNU-make
all: compile

deps:
	rebar get-deps

compile:
	rebar compile

tags:
	cd apps/etorrent/src && $(MAKE) tags

eunit:
	rebar skip_deps=true eunit

dialyze: compile
	rebar skip_deps=true dialyze

rel: compile
	rebar generate

relclean:
	rm -fr rel/etorrent

clean:
	rebar clean
	rm -f depgraph.dot depgraph.png depgraph.pdf

distclean: clean relclean devclean

etorrent-dev: compile
	mkdir -p dev
	(cd rel && rebar generate target_dir=../dev/$@ overlay_vars=vars/$@_vars.config)

dev: etorrent-dev

devclean:
	rm -fr dev

console:
	dev/etorrent-dev/bin/etorrent console -pa ../../apps/etorrent/ebin

console-perf:
	perf record -- dev/etorrent-dev/bin/etorrent console -pa ../../apps/etorrent/ebin

xref: compile
	rebar skip_deps=true xref

<<<<<<< HEAD
graph: depgraph.png depgraph.pdf

depgraph.dot: compile
	./tools/graph apps/etorrent/ebin $@ etorrent


.PHONY: all compile tags dialyze run tracer clean \
	 eunit rel xref dev console console-perf graph

%.png: %.dot
	dot -Tpng $< > $@

%.pdf: %.dot
	dot -Tpdf $< > $@
=======
.PHONY: all deps compile tags dialyze run tracer clean eunit rel xref dev console console-perf
>>>>>>> 134a5714
<|MERGE_RESOLUTION|>--- conflicted
+++ resolved
@@ -48,7 +48,6 @@
 xref: compile
 	rebar skip_deps=true xref
 
-<<<<<<< HEAD
 graph: depgraph.png depgraph.pdf
 
 depgraph.dot: compile
@@ -56,13 +55,11 @@
 
 
 .PHONY: all compile tags dialyze run tracer clean \
-	 eunit rel xref dev console console-perf graph
+	eunit rel xref dev console console-perf graph \
+	deps
 
 %.png: %.dot
 	dot -Tpng $< > $@
 
 %.pdf: %.dot
 	dot -Tpdf $< > $@
-=======
-.PHONY: all deps compile tags dialyze run tracer clean eunit rel xref dev console console-perf
->>>>>>> 134a5714
